--- conflicted
+++ resolved
@@ -7,10 +7,7 @@
 Bugfixes:
 
   - Added missing `scopes` parameter in SiteAdapter base class (Josh Johnston)
-<<<<<<< HEAD
-=======
   - Deleting authorization token after usage (Josh Johnston)
->>>>>>> a052c73b
 
 ## 0.5.0
 
