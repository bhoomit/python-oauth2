--- conflicted
+++ resolved
@@ -383,10 +383,8 @@
             access_token.refresh_token = token_data["refresh_token"]
 
         self.access_token_store.save_token(access_token)
-<<<<<<< HEAD
-=======
+
         self.auth_code_store.delete_code(self.code)
->>>>>>> a052c73b
 
         response.body = json.dumps(token_data)
         response.status_code = 200
