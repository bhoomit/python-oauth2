--- conflicted
+++ resolved
@@ -809,7 +809,7 @@
 
     grant_type = "refresh_token"
 
-    def __init__(self, expires_in, 
+    def __init__(self, expires_in,
                  reissue_refresh_tokens=False, **kwargs):
 
         self.refresh_expires_in = expires_in
@@ -833,7 +833,7 @@
             access_token_store=server.access_token_store,
             client_authenticator=server.client_authenticator,
             scope_handler=self._create_scope_handler(),
-            token_generator=server.token_generator, 
+            token_generator=server.token_generator,
             reissue_refresh_tokens = self.reissue_refresh_tokens,
             )
 
@@ -843,14 +843,9 @@
     Validates an incoming request and issues a new access token.
     """
 
-<<<<<<< HEAD
     def __init__(self, access_token_store, client_authenticator,
-                 scope_handler, token_generator):
-=======
-    def __init__(self, access_token_store, client_store, scope_handler,
-                 token_generator, reissue_refresh_tokens=False):
-
->>>>>>> ebcc4777
+                 scope_handler, token_generator,
+                 reissue_refresh_tokens=False):
         self.access_token_store = access_token_store
         self.client_authenticator = client_authenticator
         self.scope_handler = scope_handler
@@ -875,19 +870,12 @@
         :return: :class:`oauth2.web.Response`
 
         """
-
-<<<<<<< HEAD
-        access_token = AccessToken(client_id=self.client.identifier,
-                                   token=token,
-                                   grant_type=RefreshToken.grant_type,
-=======
         token_data = self.token_generator.create_access_token_data(self.refresh_grant_type)
         expires_at = int(time.time()) + token_data["expires_in"]
 
-        access_token = AccessToken(client_id=self.client_id, 
+        access_token = AccessToken(client_id=self.client.identifier,
                                    token=token_data["access_token"],
                                    grant_type=self.refresh_grant_type,
->>>>>>> ebcc4777
                                    data=self.data, expires_at=expires_at,
                                    scopes=self.scope_handler.scopes,
                                    user_id=self.user_id)
@@ -934,8 +922,8 @@
         except AccessTokenNotFound:
             raise OAuthInvalidError(error="invalid_request",
                                     explanation="Invalid refresh token")
- 
-        
+
+
         refresh_token_expires_at = access_token.refresh_expires_at
         self.refresh_grant_type = access_token.grant_type
 
