--- conflicted
+++ resolved
@@ -94,14 +94,9 @@
         """
         for scope in self.scopes:
             if scope not in previous_scopes:
-<<<<<<< HEAD
                 raise OAuthInvalidError(
                     error="invalid_scope",
                     explanation="Invalid scope parameter in request")
-=======
-                raise OAuthInvalidError(error="invalid_scope",
-                                        explanation="Invalid scope parameter in request")
->>>>>>> f1383a3a
 
         return True
 
@@ -145,12 +140,8 @@
 
         req_scopes = req_scope.split(self.separator)
 
-<<<<<<< HEAD
-        self.scopes = [scope for scope in req_scopes if scope in self.available_scopes]
-=======
         self.scopes = [scope for scope in req_scopes
                        if scope in self.available_scopes]
->>>>>>> f1383a3a
 
         if len(self.scopes) == 0 and self.default is not None:
             self.scopes = [self.default]
@@ -175,11 +166,8 @@
         self.scopes = scopes
         self.scope_class = scope_class
 
-<<<<<<< HEAD
         super(ScopeGrant, self).__init__(**kwargs)
 
-=======
->>>>>>> f1383a3a
     def _create_scope_handler(self):
         return self.scope_class(available=self.scopes,
                                 default=self.default_scope)
@@ -234,28 +222,17 @@
     `oauth2.grant.AuthorizationCodeAuthHandler` and
     `oauth2.grant.ImplicitGrantHandler`.
     """
-<<<<<<< HEAD
     def __init__(self, client_store, scope_handler, token_generator, **kwargs):
-=======
-    def __init__(self, client_store, scope_handler, site_adapter,
-                 token_generator):
->>>>>>> f1383a3a
         self.client_id = None
         self.redirect_uri = None
         self.state = None
 
         self.client_store = client_store
         self.scope_handler = scope_handler
-<<<<<<< HEAD
         self.token_generator = token_generator
 
         super(AuthRequestMixin, self).__init__(**kwargs)
 
-=======
-        self.site_adapter = site_adapter
-        self.token_generator = token_generator
-
->>>>>>> f1383a3a
     def read_validate_params(self, request):
         """
         Reads and validates data in an incoming request as required by
@@ -368,19 +345,10 @@
 
     token_expiration = 600
 
-<<<<<<< HEAD
     def __init__(self, auth_token_store, **kwargs):
         self.auth_code_store = auth_token_store
 
         super(AuthorizationCodeAuthHandler, self).__init__(**kwargs)
-=======
-    def __init__(self, auth_token_store, client_store, scope_handler,
-                 site_adapter, token_generator):
-        self.auth_code_store = auth_token_store
-
-        AuthRequestMixin.__init__(self, client_store, scope_handler,
-                                  site_adapter, token_generator)
->>>>>>> f1383a3a
 
     def process(self, request, response, environ):
         """
@@ -389,21 +357,11 @@
         A form to authorize the access of the application can be displayed with
         the help of `oauth2.web.SiteAdapter`.
         """
-<<<<<<< HEAD
         data = self.authorize(request, response, environ,
                               self.scope_handler.scopes)
 
         if isinstance(data, Response):
             return data
-=======
-        try:
-            user_data = self.site_adapter.authenticate(request, environ,
-                                                       self.scope_handler.scopes)
-        except UserNotAuthenticated:
-            return self.site_adapter.render_auth_page(request, response,
-                                                      environ,
-                                                      self.scope_handler.scopes)
->>>>>>> f1383a3a
 
         code = self.token_generator.generate()
         expires = int(time.time()) + self.token_expiration
@@ -412,11 +370,7 @@
                                       expires_at=expires,
                                       redirect_uri=self.redirect_uri,
                                       scopes=self.scope_handler.scopes,
-<<<<<<< HEAD
                                       data=data[0], user_id=data[1])
-=======
-                                      data=user_data)
->>>>>>> f1383a3a
 
         self.auth_code_store.save_code(auth_code)
 
@@ -448,12 +402,6 @@
         if self.state is not None:
             query += "&state=" + self.state
 
-<<<<<<< HEAD
-        if self.scope_handler.send_back is True:
-            query += "&scope=" + quote(" ".join(self.scope_handler.scopes))
-
-=======
->>>>>>> f1383a3a
         return "%s?%s" % (self.redirect_uri, query)
 
 class AuthorizationCodeTokenHandler(AccessTokenMixin, GrantHandler):
@@ -461,32 +409,19 @@
     Implementation of the second step of the Authorization Code Grant
     (three-legged).
     """
-<<<<<<< HEAD
     def __init__(self, auth_token_store, client_store, **kwargs):
-=======
-    def __init__(self, access_token_store, auth_token_store, client_store,
-                 token_generator):
->>>>>>> f1383a3a
         self.client_id = None
         self.client_secret = None
         self.code = None
         self.data = {}
         self.redirect_uri = None
         self.scopes = []
-<<<<<<< HEAD
         self.user_id = None
 
         self.auth_code_store = auth_token_store
         self.client_store = client_store
 
         super(AuthorizationCodeTokenHandler, self).__init__(**kwargs)
-=======
-
-        self.access_token_store = access_token_store
-        self.auth_code_store = auth_token_store
-        self.client_store = client_store
-        self.token_generator = token_generator
->>>>>>> f1383a3a
 
     def read_validate_params(self, request):
         """
@@ -515,7 +450,6 @@
         
         Calls `oauth2.store.AccessTokenStore` to persist the token.
         """
-<<<<<<< HEAD
         token_data = self.create_token(
             client_id=self.client_id,
             data=self.data,
@@ -525,32 +459,10 @@
 
         self.auth_code_store.delete_code(self.code)
 
-        response.body = json.dumps(token_data)
-        response.status_code = 200
-
-        response.add_header("Content-Type", "application/json")
-=======
-        token_data = self.token_generator.create_access_token_data()
-
-        access_token = AccessToken(client_id=self.client_id, data=self.data,
-                                   grant_type=AuthorizationCodeGrant.grant_type,
-                                   token=token_data["access_token"],
-                                   scopes=self.scopes)
-
-        if "refresh_token" in token_data:
-            expires_at = int(time.time()) + token_data["expires_in"]
-            access_token.expires_at = expires_at
-            access_token.refresh_token = token_data["refresh_token"]
-
-        self.access_token_store.save_token(access_token)
-
-        self.auth_code_store.delete_code(self.code)
-
         if self.scopes:
             token_data["scope"] = self._encode_scopes(self.scopes)
 
         json_success_response(data=token_data, response=response)
->>>>>>> f1383a3a
 
         return response
 
@@ -630,37 +542,23 @@
     def __call__(self, request, server):
         if (request.post_param("grant_type") == "authorization_code"
             and request.path == server.token_path):
-<<<<<<< HEAD
+
             return AuthorizationCodeTokenHandler(
                 access_token_store=server.access_token_store,
                 auth_token_store=server.auth_code_store,
                 client_store=server.client_store,
                 token_generator=server.token_generator)
-=======
-            return AuthorizationCodeTokenHandler(server.access_token_store,
-                                                 server.auth_code_store,
-                                                 server.client_store,
-                                                 server.token_generator)
->>>>>>> f1383a3a
 
         if (request.get_param("response_type") == "code"
             and request.path == server.authorize_path):
             scope_handler = self._create_scope_handler()
 
-<<<<<<< HEAD
             return AuthorizationCodeAuthHandler(
                 auth_token_store=server.auth_code_store,
                 client_store=server.client_store,
                 scope_handler=scope_handler,
                 site_adapter=server.site_adapter,
                 token_generator=server.token_generator)
-=======
-            return AuthorizationCodeAuthHandler(server.auth_code_store,
-                                                server.client_store,
-                                                scope_handler,
-                                                server.site_adapter,
-                                                server.token_generator)
->>>>>>> f1383a3a
 
         return None
 
@@ -698,7 +596,6 @@
     def __init__(self, access_token_store, **kwargs):
         self.access_token_store = access_token_store
 
-<<<<<<< HEAD
         super(ImplicitGrantHandler, self).__init__(**kwargs)
 
     def process(self, request, response, environ):
@@ -707,23 +604,6 @@
 
         if isinstance(data, Response):
             return data
-=======
-        AuthRequestMixin.__init__(self, client_store, scope_handler,
-                                  site_adapter, token_generator)
-
-    def process(self, request, response, environ):
-        if self.site_adapter.user_has_denied_access(request) == True:
-            raise OAuthUserError(error="access_denied",
-                                 explanation="Authorization denied by user")
-
-        try:
-            user_data = self.site_adapter.authenticate(request, environ,
-                                                       self.scope_handler.scopes)
-        except UserNotAuthenticated:
-            return self.site_adapter.render_auth_page(request, response,
-                                                      environ,
-                                                      self.scope_handler.scopes)
->>>>>>> f1383a3a
 
         token = self.token_generator.generate()
 
@@ -746,25 +626,16 @@
         return response
 
     def _redirect_access_token(self, response, token):
-<<<<<<< HEAD
         uri_with_fragment = "{0}#access_token={1}&token_type=bearer".\
             format(self.redirect_uri, token)
-=======
-        uri_with_fragment = "%s#access_token=%s&token_type=bearer" % (self.redirect_uri, token)
->>>>>>> f1383a3a
 
         if self.state is not None:
             uri_with_fragment += "&state=" + self.state
 
         if self.scope_handler.send_back is True:
-<<<<<<< HEAD
-            scope_param = "%20".join(self.scope_handler.scopes)
-            uri_with_fragment += "&scope=" + scope_param
-=======
             scopes_as_string = self._encode_scopes(self.scope_handler.scopes,
                                                    use_quote=True)
             uri_with_fragment += "&scope=" + scopes_as_string
->>>>>>> f1383a3a
 
         response.status_code = 302
         response.add_header("Location", uri_with_fragment)
@@ -847,19 +718,10 @@
 
         self.access_token_store.save_token(access_token)
 
-<<<<<<< HEAD
-        if self.scope_handler.send_back is True:
-            token_data["scope"] = " ".join(self.scope_handler.scopes)
-
-        response.add_header("Content-Type", "application/json")
-        response.status_code = 200
-        response.body = json.dumps(token_data)
-=======
         if self.scope_handler.send_back:
             token_data["scope"] = self._encode_scopes(self.scope_handler.scopes)
 
         json_success_response(data=token_data, response=response)
->>>>>>> f1383a3a
 
         return response
 
@@ -912,20 +774,11 @@
 
     grant_type = "refresh_token"
 
-<<<<<<< HEAD
     def __init__(self, expires_in, **kwargs):
         self.expires_in = expires_in
 
         super(RefreshToken, self).__init__(**kwargs)
 
-=======
-    def __init__(self, expires_in, default_scope=None, scopes=None,
-                 scope_class=Scope):
-        self.expires_in = expires_in
-
-        ScopeGrant.__init__(self, default_scope=default_scope, scopes=scopes,
-                            scope_class=scope_class)
->>>>>>> f1383a3a
     def __call__(self, request, server):
         """
         Determines if the current request requests a refresh token.
@@ -983,12 +836,7 @@
         response_data = {"access_token": token, "expires_in": expires_in,
                          "token_type": "Bearer"}
 
-<<<<<<< HEAD
-        response.add_header("Content-type", "application/json")
-        response.body = json.dumps(response_data)
-=======
         json_success_response(data=response_data, response=response)
->>>>>>> f1383a3a
 
         return response
 
@@ -1006,38 +854,23 @@
         self.client_id = request.post_param("client_id")
 
         if self.client_id is None:
-<<<<<<< HEAD
             raise OAuthInvalidError(
                 error="invalid_request",
                 explanation="Missing client_id in request body")
-=======
-            raise OAuthInvalidError(error="invalid_request",
-                                    explanation="Missing client_id in request body")
->>>>>>> f1383a3a
 
         client_secret = request.post_param("client_secret")
 
         if client_secret is None:
-<<<<<<< HEAD
             raise OAuthInvalidError(
                 error="invalid_request",
                 explanation="Missing client_secret in request body")
-=======
-            raise OAuthInvalidError(error="invalid_request",
-                                    explanation="Missing client_secret in request body")
->>>>>>> f1383a3a
 
         self.refresh_token = request.post_param("refresh_token")
 
         if self.refresh_token is None:
-<<<<<<< HEAD
             raise OAuthInvalidError(
                 error="invalid_request",
                 explanation="Missing refresh_token in request body")
-=======
-            raise OAuthInvalidError(error="invalid_request",
-                                    explanation="Missing refresh_token in request body")
->>>>>>> f1383a3a
 
         try:
             client = self.client_store.fetch_by_client_id(self.client_id)
@@ -1110,16 +943,9 @@
         body["expires_in"] = self.token_generator.expires_in
 
         if self.scope_handler.send_back:
-<<<<<<< HEAD
-            body["scope"] = self.scope_handler.scopes
-
-        response.add_header("Content-type", "application/json")
-        response.body = json.dumps(body)
-=======
             body["scope"] = self._encode_scopes(self.scope_handler.scopes)
 
         json_success_response(data=body, response=response)
->>>>>>> f1383a3a
 
         return response
 
@@ -1127,26 +953,16 @@
         self.client_id = request.post_param("client_id")
 
         if self.client_id is None:
-<<<<<<< HEAD
             raise OAuthInvalidError(
                 error="invalid_request",
                 explanation="Missing client_id in request body")
-=======
-            raise OAuthInvalidError(error="invalid_request",
-                                    explanation="Missing client_id in request body")
->>>>>>> f1383a3a
 
         client_secret = request.post_param("client_secret")
 
         if client_secret is None:
-<<<<<<< HEAD
             raise OAuthInvalidError(
                 error="invalid_request",
                 explanation="Missing client_secret in request body")
-=======
-            raise OAuthInvalidError(error="invalid_request",
-                                    explanation="Missing client_secret in request body")
->>>>>>> f1383a3a
 
         try:
             client = self.client_store.fetch_by_client_id(self.client_id)
