# -*- coding: utf-8 -*-
import redis
import json

from oauth2.datatype import AccessToken, AuthorizationCode, Client
<<<<<<< HEAD
from oauth2.error import AccessTokenNotFound, AuthCodeNotFound, ClientNotFoundError
=======
from oauth2.error import AccessTokenNotFound, AuthCodeNotFound, \
    ClientNotFoundError
>>>>>>> 48085652
from oauth2.store import AccessTokenStore, AuthCodeStore, ClientStore


class RedisStore(object):
    """
    Uses redis to store access tokens and auth tokens.

    This Store supports ``redis``. Arguments are passed to the
    underlying client implementation.

    Initialization::

        import redisdb

        token_store = TokenStore(host="127.0.0.1",
            port=6379,
            db=0
        )

    """
    def __init__(self, rs=None, prefix="oauth2", *args, **kwargs):
        self.prefix = prefix

        if rs is not None:
            self.rs = rs
        else:
            self.rs = redis.StrictRedis(*args, **kwargs)

    def delete(self, name):
        cache_key = self._generate_cache_key(name)

        self.rs.delete(cache_key)

    def write(self, name, data):
        cache_key = self._generate_cache_key(name)

        self.rs.set(cache_key, json.dumps(data))

    def read(self, name):
        cache_key = self._generate_cache_key(name)

        data = self.rs.get(cache_key)

        if data is None:
            return None

        return json.loads(data.decode("utf-8"))

    def _generate_cache_key(self, identifier):
        return self.prefix + "_" + identifier


class TokenStore(AccessTokenStore, AuthCodeStore, RedisStore):
    def fetch_by_code(self, code):
        """
        Returns data belonging to an authorization code from redis or
        ``None`` if no data was found.

        See :class:`oauth2.store.AuthCodeStore`.

        """
        code_data = self.read(code)

        if code_data is None:
            raise AuthCodeNotFound

        return AuthorizationCode(**code_data)

    def save_code(self, authorization_code):
        """
        Stores the data belonging to an authorization code token in redis.

        See :class:`oauth2.store.AuthCodeStore`.

        """
        self.write(authorization_code.code,
                   {"client_id": authorization_code.client_id,
                    "code": authorization_code.code,
                    "expires_at": authorization_code.expires_at,
                    "redirect_uri": authorization_code.redirect_uri,
                    "scopes": authorization_code.scopes,
                    "data": authorization_code.data,
                    "user_id": authorization_code.user_id})

    def delete_code(self, code):
        """
        Deletes an authorization code after use
        :param code: The authorization code.
        """
        self.delete(code)

    def save_token(self, access_token):
        """
        Stores the access token and additional data in redis.

        See :class:`oauth2.store.AccessTokenStore`.

        """
        self.write(access_token.token, access_token.__dict__)

        unique_token_key = self._unique_token_key(access_token.client_id,
                                                  access_token.grant_type,
                                                  access_token.user_id)
        self.write(unique_token_key, access_token.__dict__)

        if access_token.refresh_token is not None:
            self.write(access_token.refresh_token, access_token.__dict__)

    def delete_refresh_token(self, refresh_token):
        """
        Deletes a refresh token after use
        :param refresh_token: The refresh token to delete.
        """
        access_token = self.fetch_by_refresh_token(refresh_token)

        self.delete(access_token.token)
        self.delete(access_token.token)

    def fetch_by_refresh_token(self, refresh_token):
        token_data = self.read(refresh_token)

        if token_data is None:
            raise AccessTokenNotFound

        return AccessToken(**token_data)

    def fetch_existing_token_of_user(self, client_id, grant_type, user_id):
        unique_token_key = self._unique_token_key(client_id=client_id,
                                                  grant_type=grant_type,
                                                  user_id=user_id)
        token_data = self.read(unique_token_key)

        if token_data is None:
            raise AccessTokenNotFound

        return AccessToken(**token_data)

    def _unique_token_key(self, client_id, grant_type, user_id):
        return "{0}_{1}_{2}".format(client_id, grant_type, user_id)


class ClientStore(ClientStore, RedisStore):
    def add_client(self, client_id, client_secret, redirect_uris,
                   authorized_grants=None, authorized_response_types=None):
        """
        Add a client app.

        :param client_id: Identifier of the client app.
        :param client_secret: Secret the client app uses for authentication
                              against the OAuth 2.0 provider.
        :param redirect_uris: A ``list`` of URIs to redirect to.

        """
        self.write(client_id,
                   {"identifier": client_id,
                    "secret": client_secret,
                    "redirect_uris": redirect_uris,
                    "authorized_grants": authorized_grants,
                    "authorized_response_types": authorized_response_types})

        return True

    def fetch_by_client_id(self, client_id):
        client_data = self.read(client_id)

        if client_data is None:
            raise ClientNotFoundError

        return Client(identifier=client_data["identifier"],
                      secret=client_data["secret"],
                      redirect_uris=client_data["redirect_uris"],
                      authorized_grants=client_data["authorized_grants"],
                      authorized_response_types=client_data["authorized_response_types"])<|MERGE_RESOLUTION|>--- conflicted
+++ resolved
@@ -3,12 +3,8 @@
 import json
 
 from oauth2.datatype import AccessToken, AuthorizationCode, Client
-<<<<<<< HEAD
-from oauth2.error import AccessTokenNotFound, AuthCodeNotFound, ClientNotFoundError
-=======
 from oauth2.error import AccessTokenNotFound, AuthCodeNotFound, \
     ClientNotFoundError
->>>>>>> 48085652
 from oauth2.store import AccessTokenStore, AuthCodeStore, ClientStore
 
 
