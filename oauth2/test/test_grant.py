from mock import Mock, call, patch
import json
from oauth2.client_authenticator import ClientAuthenticator
from oauth2.test import unittest
from oauth2.web import Request, Response, SiteAdapter
from oauth2.grant import ImplicitGrantHandler, AuthorizationCodeAuthHandler, \
    AuthRequestMixin, AuthorizationCodeTokenHandler, ImplicitGrant, \
    AuthorizationCodeGrant, ResourceOwnerGrantHandler, ResourceOwnerGrant, \
    Scope, RefreshToken, RefreshTokenHandler, ClientCredentialsGrant, \
    ClientCredentialsHandler, AuthorizeMixin
from oauth2.store import ClientStore, AuthCodeStore, AccessTokenStore
from oauth2.error import OAuthInvalidError, UserNotAuthenticated, \
    AccessTokenNotFound, UserIdentifierMissingError, AuthCodeNotFound
from oauth2 import Provider
from oauth2.datatype import Client, AuthorizationCode, AccessToken
from oauth2.tokengenerator import TokenGenerator
from copy import copy


def mock_time():
    return 1000


class AuthorizationCodeGrantTestCase(unittest.TestCase):
    def test_create_auth_handler(self):
        """
        AuthorizationCodeGrant() should return a new instance of AuthorizationCodeAuthHandler on request
        """
        default_scope = "default_scope"
        scopes = ["first", "second"]
        path = "/auth"

        request_mock = Mock(spec=Request)
        request_mock.path = path
        request_mock.get_param.return_value = "code"

        scope_mock = Mock(Scope)

        server_mock = Mock()
        server_mock.authorize_path = path
        server_mock.auth_code_store = Mock()
        server_mock.client_authenticator = Mock()
        server_mock.site_adapter = Mock()
        server_mock.token_generator = Mock()

        factory = AuthorizationCodeGrant(default_scope=default_scope,
                                         scopes=scopes,
                                         scope_class=scope_mock)
        result_class = factory(request_mock, server_mock)

        request_mock.get_param.assert_called_with("response_type")
        scope_mock.assert_called_with(default=default_scope, available=scopes)
        self.assertTrue(isinstance(result_class, AuthorizationCodeAuthHandler))

    def test_create_token_handler(self):
        path = "/token"

        request_mock = Mock(spec=Request)
        request_mock.path = path
        request_mock.post_param.return_value = "authorization_code"

        server_mock = Mock()
        server_mock.authorize_path = "/auth"
        server_mock.token_path = path
        server_mock.access_token_store = Mock(spec=AccessTokenStore)
        server_mock.auth_code_store = Mock()
        server_mock.client_store = Mock()
        server_mock.token_generator = Mock()

        factory = AuthorizationCodeGrant()
        result_class = factory(request_mock, server_mock)

        request_mock.post_param.assert_called_with("grant_type")
        self.assertTrue(isinstance(result_class,
                                   AuthorizationCodeTokenHandler))

    def test_create_no_match(self):
        request_mock = Mock(spec=Request)
        request_mock.get_param.return_value = "no-code"
        request_mock.post_param.return_value = "no-authorization_code"

        factory = AuthorizationCodeGrant()
        result_class = factory(request_mock, Mock())

        request_mock.get_param.assert_called_with("response_type")
        request_mock.post_param.assert_called_with("grant_type")
        self.assertEqual(result_class, None)


class AuthRequestMixinTestCase(unittest.TestCase):
    def test_read_validate_params_all_valid(self):
        """
        AuthRequestMixin.read_validate_params should parse all params correctly if they are valid
        """
        response_type = "code"
        state = "state"

        client = Client(identifier="abc", secret="xyz",
                        redirect_uris=["http://callback"],
                        authorized_response_types=["code"])

        request_mock = Mock(spec=Request)
        request_mock.get_param.side_effect = [response_type, state]

        scope_handler_mock = Mock(Scope)

        client_auth_mock = Mock(spec=ClientAuthenticator)
        client_auth_mock.by_identifier.return_value = client

        handler = AuthRequestMixin(client_authenticator=client_auth_mock,
                                   scope_handler=scope_handler_mock,
                                   token_generator=Mock())

        result = handler.read_validate_params(request_mock)

        request_mock.get_param.assert_has_calls([call("state")])
        scope_handler_mock.parse.assert_called_with(request_mock, "query")
        client_auth_mock.by_identifier.assert_called_with(request_mock)
        self.assertEqual(handler.state, state)
        self.assertTrue(result)


class AuthorizeMixinTestCase(unittest.TestCase):
    def test_authorize_user_denied_access(self):
        """
        AuthorizeMixin.authorize should raise an OAuthUserError if the user did not authorize the request
        """
        site_adapter_mock = Mock(spec=SiteAdapter)
        site_adapter_mock.user_has_denied_access.return_value = True

        auth_mixin = AuthorizeMixin(site_adapter=site_adapter_mock)
        with self.assertRaises(OAuthInvalidError):
            auth_mixin.authorize(Mock(spec=Request), Mock(spec=Response),
                                 environ={}, scopes=[])

    def test_authorize_dict_return(self):
        """
        AuthorizeMixin.authorize should return a tuple even if the SiteAdapter returns a dict
        """
        test_data = {"test": "data"}

        site_adapter_mock = Mock(spec=SiteAdapter)
        site_adapter_mock.user_has_denied_access.return_value = False
        site_adapter_mock.authenticate.return_value = test_data

        auth_mixin = AuthorizeMixin(site_adapter=site_adapter_mock)
        result = auth_mixin.authorize(Mock(spec=Request), Mock(spec=Response),
                                      environ={}, scopes=[])

        self.assertTrue(isinstance(result, tuple))
        self.assertDictEqual(result[0], test_data)
        self.assertIsNone(result[1])

    def test_authorize_tuple_return(self):
        """
        AuthorizeMixin.authorize should return the tuple returned by the SiteAdapter
        """
        test_data = ({"test": "data"}, 123)

        site_adapter_mock = Mock(spec=SiteAdapter)
        site_adapter_mock.user_has_denied_access.return_value = False
        site_adapter_mock.authenticate.return_value = test_data

        auth_mixin = AuthorizeMixin(site_adapter=site_adapter_mock)
        result = auth_mixin.authorize(Mock(spec=Request), Mock(spec=Response),
                                      environ={}, scopes=[])

        self.assertTrue(isinstance(result, tuple))
        self.assertDictEqual(result[0], test_data[0])
        self.assertEqual(result[1], test_data[1])

    def test_authorize_user_not_authenticated(self):
        response_mock = Mock(spec=Response)

        site_adapter_mock = Mock(spec=SiteAdapter)
        site_adapter_mock.user_has_denied_access.return_value = False
        site_adapter_mock.authenticate.side_effect = UserNotAuthenticated
        site_adapter_mock.render_auth_page.return_value = response_mock

        auth_mixin = AuthorizeMixin(site_adapter=site_adapter_mock)
        result = auth_mixin.authorize(Mock(spec=Request), response_mock,
                                      environ={}, scopes=[])

        self.assertEqual(result, response_mock)


class AuthorizationCodeAuthHandlerTestCase(unittest.TestCase):
    def test_process(self):
        code = "abcd"
        environ = {"session": "data"}
        scopes = ["scope"]
        state = "mystate"
        redirect_uri = "https://callback"
        user_data = {"user_id": 789}

        location_uri = "%s?code=%s&state=%s" % (redirect_uri, code, state)

        auth_code_store_mock = Mock(spec=AuthCodeStore)

        response_mock = Mock(spec=Response)

        request_mock = Mock(spec=Request)

        scope_handler_mock = Mock(Scope)
        scope_handler_mock.scopes = scopes
        scope_handler_mock.send_back = False

        site_adapter_mock = Mock(spec=SiteAdapter)
        site_adapter_mock.authenticate.return_value = user_data
        site_adapter_mock.user_has_denied_access.return_value = False

        token_generator_mock = Mock(spec=["generate"])
        token_generator_mock.generate.return_value = code

        handler = AuthorizationCodeAuthHandler(
            auth_token_store=auth_code_store_mock,
            client_authenticator=Mock(), scope_handler=scope_handler_mock,
            site_adapter=site_adapter_mock,
            token_generator=token_generator_mock
        )

        handler.client = Client(identifier="abc", secret="xyz",
                                redirect_uris=[redirect_uri])
        handler.state = state
        response = handler.process(request_mock, response_mock, environ)

        token_generator_mock.generate.assert_called_with()
        site_adapter_mock.authenticate.assert_called_with(request_mock,
                                                          environ, scopes)
        self.assertTrue(auth_code_store_mock.save_code.called)
        self.assertEqual(response.status_code, 302)
        self.assertEqual(response.body, "")
        response_mock.add_header.assert_called_with("Location", location_uri)

    def test_process_not_confirmed(self):
        """
        AuthorizationCodeAuthHandler.process should call SiteAdapter.render_auth_page if the user could not be authenticated
        """
        environ = {"session": "data"}
        response_mock = Mock(spec=Response)
        scopes = ["scopes"]

        request_mock = Mock(spec=Request)

        scope_handler_mock = Mock(Scope)
        scope_handler_mock.scopes = scopes

        site_adapter_mock = Mock(spec=SiteAdapter)
        site_adapter_mock.authenticate.side_effect = UserNotAuthenticated
        site_adapter_mock.render_auth_page.return_value = response_mock

        handler = AuthorizationCodeAuthHandler(
            auth_token_store=Mock(), client_authenticator=Mock(),
            scope_handler=scope_handler_mock, site_adapter=site_adapter_mock,
            token_generator=Mock()
        )
        response = handler.process(request_mock, response_mock, environ)

        site_adapter_mock.render_auth_page.assert_called_with(request_mock,
                                                              response_mock,
                                                              environ,
                                                              scopes)
        self.assertEqual(response, response_mock)

    def test_redirect_oauth_error(self):
        error_identifier = "eid"
        redirect_uri = "https://callback"

        expected_redirect = "%s?error=%s" % (redirect_uri, error_identifier)

        error_mock = Mock(spec=OAuthInvalidError)
        error_mock.error = error_identifier

        response_mock = Mock(spec=Response)

        handler = AuthorizationCodeAuthHandler(
            auth_token_store=Mock(), client_authenticator=Mock(),
            scope_handler=Mock(), site_adapter=Mock(), token_generator=Mock())
        handler.client = Client(identifier="abc", secret="xyz",
                                redirect_uris=["https://callback"])
        result = handler.handle_error(error_mock, response_mock)

        response_mock.add_header.assert_called_with("Location",
                                                    expected_redirect)
        response_mock.status_code = 302
        response_mock.body = ""
        self.assertEqual(result, response_mock)


class AuthorizationCodeTokenHandlerTestCase(unittest.TestCase):
    def test_read_validate_params(self):
        client_id = "abc"
        client_secret = "t%gH"
        code = "defg"
        data = {"additional": "data"}
        redirect_uri = "http://callback"
        scopes = ["scope"]
        user_id = 123

        auth_code = Mock(AuthorizationCode)
        auth_code.code = code
        auth_code.data = data
        auth_code.is_expired.return_value = False
        auth_code.redirect_uri = redirect_uri
        auth_code.scopes = scopes
        auth_code.user_id = user_id

        auth_code_store_mock = Mock(spec=AuthCodeStore)
        auth_code_store_mock.fetch_by_code.return_value = auth_code

        client = Client(identifier=client_id, secret=client_secret,
                        redirect_uris=[redirect_uri])

        client_auth_mock = Mock(spec=ClientAuthenticator)
        client_auth_mock.by_identifier_secret.return_value = client

        request_mock = Mock(spec=Request)
        request_mock.post_param.side_effect = [code, redirect_uri]

        handler = AuthorizationCodeTokenHandler(
            access_token_store=Mock(spec=AccessTokenStore),
            auth_token_store=auth_code_store_mock,
            client_authenticator=client_auth_mock,
            token_generator=Mock())

        result = handler.read_validate_params(request_mock)

        request_mock.post_param.assert_has_calls([call("code"),
                                                  call("redirect_uri")])
        auth_code_store_mock.fetch_by_code.assert_called_with(code)
        self.assertEqual(handler.client, client)
        self.assertEqual(handler.code, code)
        self.assertEqual(handler.data, data)
        self.assertEqual(handler.redirect_uri, redirect_uri)
        self.assertEqual(handler.scopes, scopes)
        self.assertEqual(handler.user_id, user_id)
        self.assertTrue(result)

    def test_read_validate_params_missing_code(self):
        client_id = "abc"
        client_secret = "t%gH"
        code = None
        redirect_uri = "http://callback"

        client = Client(identifier=client_id, secret=client_secret,
                        redirect_uris=[redirect_uri])

        client_auth_mock = Mock(spec=ClientAuthenticator)
        client_auth_mock.by_identifier_secret.return_value = client

        request_mock = Mock(spec=Request)
        request_mock.post_param.side_effect = [code, redirect_uri]

        handler = AuthorizationCodeTokenHandler(
            access_token_store=Mock(spec=AccessTokenStore),
            auth_token_store=Mock(spec=AuthCodeStore),
            client_authenticator=client_auth_mock,
            token_generator=Mock())

        with self.assertRaises(OAuthInvalidError) as expected:
            handler.read_validate_params(request_mock)

        error = expected.exception

        self.assertEqual(error.error, "invalid_request")
        self.assertEqual(error.explanation,
                         "Missing required parameter in request")

    def test_read_validate_params_unknown_code(self):
        client_id = "abc"
        client_secret = "t%gH"
        code_expected = "defg"
        code_actual = "xyz"
        redirect_uri = "http://callback"

        auth_code_mock = Mock(AuthorizationCode)
        auth_code_mock.code = code_expected

        auth_code_store_mock = Mock(spec=AuthCodeStore)
        auth_code_store_mock.fetch_by_code.return_value = auth_code_mock

        client = Client(identifier=client_id, secret=client_secret,
                        redirect_uris=[redirect_uri])

        client_auth_mock = Mock(spec=ClientAuthenticator)
        client_auth_mock.by_identifier_secret.return_value = client

        request_mock = Mock(spec=Request)
        request_mock.post_param.side_effect = [code_actual, redirect_uri]

        handler = AuthorizationCodeTokenHandler(
            access_token_store=Mock(spec=AccessTokenStore),
            auth_token_store=auth_code_store_mock,
            client_authenticator=client_auth_mock,
            token_generator=Mock())

        with self.assertRaises(OAuthInvalidError) as expected:
            handler.read_validate_params(request_mock)

        error = expected.exception

        self.assertEqual(error.error, "invalid_grant")
        self.assertEqual(error.explanation,
                         "Invalid code parameter in request")

    def test_read_validate_params_no_auth_code_found(self):
        client_id = "abc"
        client_secret = "t%gH"
        code = "xyz"
        redirect_uri = "http://callback"

        auth_code_store_mock = Mock(spec=AuthCodeStore)
        auth_code_store_mock.fetch_by_code.side_effect = AuthCodeNotFound

        client = Client(identifier=client_id, secret=client_secret,
                        redirect_uris=[redirect_uri])

        client_auth_mock = Mock(spec=ClientAuthenticator)
        client_auth_mock.by_identifier_secret.return_value = client

        request_mock = Mock(spec=Request)
        request_mock.post_param.side_effect = [code, redirect_uri]

        handler = AuthorizationCodeTokenHandler(
            access_token_store=Mock(spec=AccessTokenStore),
            auth_token_store=auth_code_store_mock,
            client_authenticator=client_auth_mock,
            token_generator=Mock())

        with self.assertRaises(OAuthInvalidError) as expected:
            handler.read_validate_params(request_mock)

        error = expected.exception

        self.assertEqual(error.error, "invalid_request")
        self.assertEqual(error.explanation,
                         "Invalid authorization code parameter")

    def test_read_validate_params_wrong_redirect_uri_in_code_data(self):
        client_id = "abc"
        code = "xyz"
        redirect_uri_actual = "http://invalid-callback"
        redirect_uri_expected = "http://callback"

        auth_code_mock = Mock(AuthorizationCode)
        auth_code_mock.code = code
        auth_code_mock.redirect_uri = redirect_uri_actual

        auth_code_store_mock = Mock(spec=AuthCodeStore)
        auth_code_store_mock.fetch_by_code.return_value = auth_code_mock

        client = Client(identifier=client_id, secret="xyz",
                        redirect_uris=[redirect_uri_expected])

        client_auth_mock = Mock(spec=ClientAuthenticator)
        client_auth_mock.by_identifier_secret.return_value = client

        request_mock = Mock(spec=Request)
        request_mock.post_param.side_effect = [code, redirect_uri_expected]

        handler = AuthorizationCodeTokenHandler(
            access_token_store=Mock(spec=AccessTokenStore),
            auth_token_store=auth_code_store_mock,
            client_authenticator=client_auth_mock,
            token_generator=Mock())

        with self.assertRaises(OAuthInvalidError) as expected:
            handler.read_validate_params(request_mock)

        error = expected.exception

        self.assertEqual(error.error, "invalid_request")
        self.assertEqual(error.explanation, "Invalid redirect_uri parameter")

    def test_read_validate_params_token_expired(self):
        client_id = "abc"
        client_secret = "t%gH"
        code = "xyz"
        redirect_uri = "http://callback"

        auth_code_mock = Mock(AuthorizationCode)
        auth_code_mock.code = code
        auth_code_mock.redirect_uri = redirect_uri
        auth_code_mock.is_expired.return_value = True

        auth_code_store_mock = Mock(spec=AuthCodeStore)
        auth_code_store_mock.fetch_by_code.return_value = auth_code_mock

        client = Client(identifier=client_id, secret=client_secret,
                        redirect_uris=[redirect_uri])

        client_auth_mock = Mock(spec=ClientAuthenticator)
        client_auth_mock.by_identifier_secret.return_value = client

        request_mock = Mock(spec=Request)
        request_mock.post_param.side_effect = [code, redirect_uri]

        handler = AuthorizationCodeTokenHandler(
            access_token_store=Mock(spec=AccessTokenStore),
            auth_token_store=auth_code_store_mock,
            client_authenticator=client_auth_mock,
            token_generator=Mock())

        with self.assertRaises(OAuthInvalidError) as expected:
            handler.read_validate_params(request_mock)

        error = expected.exception
        print(error.explanation)

        self.assertEqual(error.error, "invalid_grant")
        self.assertEqual(error.explanation, "Authorization code has expired")

    def test_process_no_refresh_token(self):
        client_id = "efg"
        data = {"additional": "data"}
        scopes = ["scope:one", "scope:two"]
        token_data = {"access_token": "abcd", "token_type": "Bearer"}

        response_body = copy(token_data)
        response_body["scope"] = " ".join(scopes)

        access_token_store_mock = Mock(spec=AccessTokenStore)
        auth_code_store_mock = Mock(spec=AuthCodeStore)
        client_auth_mock = Mock(spec=ClientStore)

        token_generator_mock = Mock(spec=TokenGenerator)
        token_generator_mock.create_access_token_data.return_value = token_data

        response_mock = Mock(spec=Response)
        response_mock.body = None
        response_mock.status_code = None

        handler = AuthorizationCodeTokenHandler(
            access_token_store=access_token_store_mock,
            auth_token_store=auth_code_store_mock,
            client_authenticator=client_auth_mock,
            token_generator=token_generator_mock)
        handler.client = Client(identifier=client_id, secret="xyz")
        handler.data = data
        handler.scopes = scopes
        response = handler.process(Mock(spec=Request), response_mock, {})

        self.assertIsNotNone(auth_code_store_mock.delete_code.call_args)
        access_token, = access_token_store_mock.save_token.call_args[0]
        self.assertTrue(isinstance(access_token, AccessToken))
        self.assertEqual(access_token.data, data)
        self.assertEqual(access_token.grant_type, "authorization_code")
        self.assertEqual(response.status_code, 200)
        self.assertEqual(response.body, json.dumps(token_data))
        response_mock.add_header.assert_has_calls([call("Content-Type",
                                                        "application/json"),
                                                   call("Cache-Control",
                                                        "no-store"),
                                                   call("Pragma", "no-cache")])
    @patch("time.time", mock_time)
    def test_process_with_refresh_token(self):
        token_data = {"access_token": "abcd", "token_type": "Bearer",
                      "refresh_token": "wxyz", "expires_in": 600}
        client_id = "efg"
        data = {"additional": "data"}
        scopes = ["scope"]

        access_token_store_mock = Mock(spec=AccessTokenStore)
        auth_code_store_mock = Mock(spec=AuthCodeStore)
        client_auth_mock = Mock(spec=ClientAuthenticator)

        token_generator_mock = Mock(spec=TokenGenerator)
        token_generator_mock.create_access_token_data.return_value = token_data
        token_generator_mock.refresh_expires_in = 10000

        response_mock = Mock(spec=Response)
        response_mock.body = None
        response_mock.status_code = None

        handler = AuthorizationCodeTokenHandler(
            access_token_store=access_token_store_mock,
            auth_token_store=auth_code_store_mock,
            client_authenticator=client_auth_mock,
            token_generator=token_generator_mock)
        handler.client = Client(identifier=client_id, secret="xyz")
        handler.data = data
        handler.scopes = scopes
        response = handler.process(Mock(spec=Request), response_mock, {})

        self.assertIsNotNone(auth_code_store_mock.delete_code.call_args)
        access_token, = access_token_store_mock.save_token.call_args[0]
        self.assertTrue(isinstance(access_token, AccessToken))
        self.assertEqual(access_token.data, data)
        self.assertEqual(access_token.grant_type, "authorization_code")
        self.assertEqual(access_token.expires_at, 1600)
        self.assertEqual(access_token.refresh_token,
                         token_data["refresh_token"])
        self.assertEqual(response.status_code, 200)
        self.assertEqual(response.body, json.dumps(token_data))
        response_mock.add_header.assert_has_calls([call("Content-Type",
                                                        "application/json"),
                                                   call("Cache-Control",
                                                        "no-store"),
                                                   call("Pragma", "no-cache")])

    @patch("time.time", mock_time)
    def test_process_with_unique_access_token(self):
        token_data = {"client_id": "myclient",
                      "grant_type": "authorization_code",
                      "token": "abc123", "data": {}, "expires_at": 1100,
                      "refresh_token": "def456", "scopes": ["foo", "bar"],
                      "user_id": 123}
        token = AccessToken(**token_data)
        expected_response_body = {"access_token": token_data["token"],
                                  "token_type": "Bearer",
                                  "refresh_token": token_data["refresh_token"],
                                  "expires_in": 100, "scope": "foo bar"}

        access_token_store_mock = Mock(spec=AccessTokenStore)
        access_token_store_mock.fetch_existing_token_of_user.return_value = token

        response = Response()

        handler = AuthorizationCodeTokenHandler(
            access_token_store=access_token_store_mock,
            auth_token_store=Mock(spec=AuthCodeStore),
            client_authenticator=Mock(spec=ClientAuthenticator),
            token_generator=Mock())
        handler.client = Client(identifier=token_data["client_id"],
                                secret="xyz")
        handler.data = {}
        handler.scopes = ["foo", "bar"]
        handler.unique_token = True
        handler.user_id = 123

        response = handler.process(request=Mock(spec=Request),
                                   response=response, environ={})
        self.assertDictEqual(json.loads(response.body),
                             expected_response_body)

    @patch("time.time", mock_time)
    def test_process_with_unique_access_token_not_found(self):
        token_data = {"access_token": "abc123", "token_type": "Bearer",
                      "refresh_token": "def456", "expires_in": 1000}
        expected_response_body = copy(token_data)
        expected_response_body["scope"] = "foo bar"

        response = Response()

        access_token_store_mock = Mock(spec=AccessTokenStore)
        access_token_store_mock.fetch_existing_token_of_user.\
            side_effect = AccessTokenNotFound

        token_generator_mock = Mock(spec=TokenGenerator)
        token_generator_mock.refresh_expires_in = 10000
        token_generator_mock.create_access_token_data.\
            return_value = token_data

        handler = AuthorizationCodeTokenHandler(
            access_token_store=access_token_store_mock,
            auth_token_store=Mock(spec=AuthCodeStore),
            client_authenticator=Mock(spec=ClientAuthenticator),
            token_generator=token_generator_mock)
        handler.client = Client(identifier="abc", secret="xyz")
        handler.unique_token = True
        handler.user_id = 123
        handler.scopes = ["foo", "bar"]

        response_result = handler.process(Mock(), response, {})
        self.assertDictEqual(expected_response_body,
                             json.loads(response_result.body))

    def test_process_with_unique_access_token_different_scope(self):
        access_token_data = {"client_id": "myclient",
                             "grant_type": "authorization_code",
                             "token": "xyz890", "data": {}, "expires_at": 1200,
                             "refresh_token": "mno789", "scopes": ["foo", "bar"],
                             "user_id": 123}
        access_token = AccessToken(**access_token_data)
        token_data = {"access_token": "abc123", "token_type": "Bearer",
                      "refresh_token": "def456", "expires_in": 1000}
        expected_response_body = copy(token_data)
        expected_response_body["scope"] = "bar baz"

        response = Response()

        access_token_store_mock = Mock(spec=AccessTokenStore)
        access_token_store_mock.fetch_existing_token_of_user.return_value = access_token

        token_generator_mock = Mock(spec=TokenGenerator)
        token_generator_mock.create_access_token_data.return_value = token_data
        token_generator_mock.refresh_expires_in = 10000

        handler = AuthorizationCodeTokenHandler(
            access_token_store=access_token_store_mock,
            auth_token_store=Mock(spec=AuthCodeStore),
            client_authenticator=Mock(spec=ClientAuthenticator),
            token_generator=token_generator_mock)
        handler.client = Client(identifier=access_token_data["client_id"],
                                secret="xyz")
        handler.data = {}
        handler.unique_token = True
        handler.user_id = 123
        handler.scopes = ["bar", "baz"]

        response_result = handler.process(Mock(), response, {})
        self.assertDictEqual(expected_response_body,
                             json.loads(response_result.body))

    @patch("time.time", mock_time)
    def test_process_with_unique_access_token_expired_token(self):
        access_token_data = {"client_id": "myclient",
                             "grant_type": "authorization_code",
                             "token": "xyz890", "data": {}, "expires_at": 300,
                             "refresh_token": "mno789", "scopes": ["foo", "bar"],
                             "user_id": 123}
        access_token = AccessToken(**access_token_data)
        token_data = {"access_token": "abc123", "token_type": "Bearer",
                      "refresh_token": "def456", "expires_in": 1000}
        expected_response_body = copy(token_data)
        expected_response_body["scope"] = "foo bar"

        response = Response()

        access_token_store_mock = Mock(spec=AccessTokenStore)
        access_token_store_mock.fetch_existing_token_of_user.return_value = access_token

        token_generator_mock = Mock(spec=TokenGenerator)
        token_generator_mock.create_access_token_data.return_value = token_data
        token_generator_mock.refresh_expires_in = 10000

        handler = AuthorizationCodeTokenHandler(
            access_token_store=access_token_store_mock,
            auth_token_store=Mock(spec=AuthCodeStore),
            client_authenticator=Mock(spec=ClientAuthenticator),
            token_generator=token_generator_mock)
        handler.client = Client(identifier=access_token_data["client_id"],
                                secret="xyz")
        handler.data = {}
        handler.unique_token = True
        handler.user_id = 123
        handler.scopes = ["foo", "bar"]

        response_result = handler.process(Mock(), response, {})
        self.assertDictEqual(expected_response_body,
                             json.loads(response_result.body))

    def test_process_with_unique_access_token_no_user_id(self):
        handler = AuthorizationCodeTokenHandler(
            access_token_store=Mock(spec=AccessTokenStore),
            auth_token_store=Mock(spec=AuthCodeStore),
            client_authenticator=Mock(spec=ClientAuthenticator),
            token_generator=Mock(spec=TokenGenerator))
        handler.client = Client(identifier="abc", secret="xyz")
        handler.unique_token = True
        handler.user_id = None

        with self.assertRaises(UserIdentifierMissingError):
            handler.process(Mock(), Mock(), {})


class ImplicitGrantTestCase(unittest.TestCase):
    def test_create_matching_response_type(self):
        path = "/auth"

        request_mock = Mock(spec=Request)
        request_mock.path = path
        request_mock.get_param.return_value = "token"

        site_adapter_mock = Mock()
        token_generator_mock = Mock()

        server_mock = Mock()
        server_mock.authorize_path = path
        server_mock.client_authenticator = Mock()
        server_mock.site_adapter = site_adapter_mock
        server_mock.token_generator = token_generator_mock

        factory = ImplicitGrant()
        result_class = factory(request_mock, server_mock)

        request_mock.get_param.assert_called_with("response_type")
        self.assertTrue(isinstance(result_class, ImplicitGrantHandler))

    def test_create_not_matching_response_type(self):
        request_mock = Mock(spec=Request)
        request_mock.get_param.return_value = "something"

        server_mock = Mock()

        factory = ImplicitGrant()
        result_class = factory(request_mock, server_mock)

        request_mock.get_param.assert_called_with("response_type")
        self.assertEqual(result_class, None)

class ImplicitGrantHandlerTestCase(unittest.TestCase):
    def test_process_redirect_with_token(self):
        client_id = "abc"
        environ = {"session": "data"}
        redirect_uri = "http://callback"
        scopes = ["scopes"]
        token = "tokencode"
        user_data = ({}, 1)

        access_token_store_mock = Mock(spec=AccessTokenStore)

        request_mock = Mock(spec=Request)

        responseMock = Mock(spec=Response)

        scope_handler_mock = Mock(Scope)
        scope_handler_mock.scopes = scopes
        scope_handler_mock.send_back = False

        site_adapter_mock = Mock(spec=SiteAdapter)
        site_adapter_mock.authenticate.return_value = user_data

        token_generator_mock = Mock(spec=["generate"])
        token_generator_mock.generate.return_value = token

        redirect_uri_with_token = "%s#access_token=%s&token_type=bearer" % (redirect_uri, token)

        handler = ImplicitGrantHandler(
            access_token_store=access_token_store_mock,
            client_authenticator=Mock(), scope_handler=scope_handler_mock,
            site_adapter=site_adapter_mock,
            token_generator=token_generator_mock)
        handler.client = Client(identifier="abc", secret="xyz",
                                redirect_uris=[redirect_uri])
        result_response = handler.process(request_mock, responseMock, environ)

        site_adapter_mock.authenticate.assert_called_with(request_mock,
                                                          environ, scopes)

        access_token, = access_token_store_mock.save_token.call_args[0]
        self.assertTrue(isinstance(access_token, AccessToken))
        self.assertEqual(access_token.grant_type, "implicit")

        responseMock.add_header.assert_called_with("Location",
                                                   redirect_uri_with_token)
        self.assertEqual(responseMock.status_code, 302)
        self.assertEqual(responseMock.content, "")
        self.assertEqual(result_response, responseMock)


    def test_process_redirect_with_state(self):
        """
        ImplicitGrantHandler should include the value of the "state" query parameter from request in redirect
        """
        redirect_uri = "http://callback"
        state = "XHGFI"
        token = "tokencode"
        user_data = ({}, 1)

        expected_redirect_uri = "%s#access_token=%s&token_type=bearer&state=%s" % (redirect_uri, token, state)

        response_mock = Mock(spec=Response)

        scope_handler_mock = Mock(Scope)
        scope_handler_mock.scopes = []
        scope_handler_mock.send_back = False

        site_adapter_mock = Mock(spec=SiteAdapter)
        site_adapter_mock.authenticate.return_value = user_data

        token_generator_mock = Mock(spec=["generate"])
        token_generator_mock.generate.return_value = token

        handler = ImplicitGrantHandler(
            access_token_store=Mock(AccessTokenStore),
            client_authenticator=Mock(), scope_handler=scope_handler_mock,
            site_adapter=site_adapter_mock,
            token_generator=token_generator_mock)
        handler.client = Client(identifier="abc", secret="xyz",
                                redirect_uris=[redirect_uri])
        handler.state = state

        result_response = handler.process(request=Mock(spec=Request),
                                          response=response_mock, environ={})

        response_mock.add_header.assert_called_with("Location",
                                                    expected_redirect_uri)
        self.assertEqual(response_mock.status_code, 302)
        self.assertEqual(response_mock.content, "")
        self.assertEqual(result_response, response_mock)

    def test_process_with_scope(self):
        client_id = "abc"
        redirect_uri = "http://callback"
        scopes = ["scope_read", "scope_write"]
        scopes_uri = "%20".join(scopes)
        state = "XHGFI"
        token = "tokencode"

        expected_redirect_uri = "%s#access_token=%s&token_type=bearer&state=%s&scope=%s" % (redirect_uri, token, state, scopes_uri)

        response_mock = Mock(spec=Response)

        scope_handler_mock = Mock(Scope)
        scope_handler_mock.scopes = scopes
        scope_handler_mock.send_back = True

        site_adapter_mock = Mock(spec=SiteAdapter)
        site_adapter_mock.authenticate.return_value = ({}, 1)

        token_generator_mock = Mock(spec=["generate"])
        token_generator_mock.generate.return_value = token

        handler = ImplicitGrantHandler(
            access_token_store=Mock(AccessTokenStore),
            client_authenticator=Mock(), scope_handler=scope_handler_mock,
            site_adapter=site_adapter_mock,
            token_generator=token_generator_mock)
        handler.client = Client(identifier="abc", secret="xyz",
                                redirect_uris=[redirect_uri])
        handler.state = state

        result_response = handler.process(request=Mock(spec=Request),
                                          response=response_mock, environ={})

        response_mock.add_header.assert_called_with("Location",
                                                    expected_redirect_uri)
        self.assertEqual(response_mock.status_code, 302)
        self.assertEqual(response_mock.content, "")
        self.assertEqual(result_response, response_mock)

    def test_process_unconfirmed(self):
        scopes = ["scopes"]
        environ = {"session": "data"}

        request_mock = Mock(spec=Request)

        response_mock = Mock(spec=Response)

        scope_handler_mock = Mock(Scope)
        scope_handler_mock.scopes = scopes

        site_adapter_mock = Mock(spec=SiteAdapter)
        site_adapter_mock.authenticate.side_effect = UserNotAuthenticated
        site_adapter_mock.render_auth_page.return_value = response_mock

        handler = ImplicitGrantHandler(
            Mock(spec=AccessTokenStore), client_authenticator=Mock(),
            scope_handler=scope_handler_mock, site_adapter=site_adapter_mock,
            token_generator=Mock()
        )
        result_response = handler.process(request_mock, response_mock, environ)

        site_adapter_mock.authenticate.assert_called_with(request_mock,
                                                          environ, scopes)
        site_adapter_mock.render_auth_page.assert_called_with(request_mock,
                                                              response_mock,
                                                              environ,
                                                              scopes)
        self.assertEqual(result_response, response_mock)

    def test_process_user_denied_access(self):
        request_mock = Mock(spec=Request)

        responseMock = Mock(spec=Response)

        scope_handler_mock = Mock(spec=Scope)
        scope_handler_mock.scopes = []

        site_adapter_mock = Mock(spec=SiteAdapter)
        site_adapter_mock.user_has_denied_access.return_value = True

        handler = ImplicitGrantHandler(
            Mock(spec=AccessTokenStore), client_authenticator=Mock(),
            scope_handler=scope_handler_mock, site_adapter=site_adapter_mock,
            token_generator=Mock()
        )

        with self.assertRaises(OAuthInvalidError) as expected:
            handler.process(request_mock, responseMock, {})

        e = expected.exception

        site_adapter_mock.user_has_denied_access.assert_called_with(
            request_mock
        )
        self.assertEqual(e.error, "access_denied")
        self.assertEqual(e.explanation, "Authorization denied by user")

    def test_redirect_oauth_error(self):
        error_code = "error_code"
        redirect_uri = "https://callback"
        expected_redirect_location = "%s#error=%s" % (redirect_uri, error_code)

        error_mock = Mock(spec=OAuthInvalidError)
        error_mock.error = error_code

        request_mock = Mock(spec=Request)

        response_mock = Mock(spec=Response)

        handler = ImplicitGrantHandler(
            Mock(spec=AccessTokenStore),
            client_authenticator=Mock(), scope_handler=Mock(Scope),
            site_adapter=Mock(), token_generator=Mock())
        handler.client = Client(identifier="abc", secret="xyz",
                                redirect_uris=[redirect_uri])
        altered_response = handler.handle_error(error_mock,
                                                        response_mock)

        response_mock.add_header.assert_called_with(
            "Location",
            expected_redirect_location)
        self.assertEqual(altered_response.status_code, 302)
        self.assertEqual(altered_response.body, "")


class ResourceOwnerGrantTestCase(unittest.TestCase):
    def test_call(self):
        request_mock = Mock(Request)
        request_mock.post_param.return_value = "password"

        access_token_store_mock = Mock(AccessTokenStore)
        site_adapter_mock = Mock(SiteAdapter)
        token_generator_mock = Mock()

        server_mock = Mock(Provider)
        server_mock.access_token_store = access_token_store_mock
        server_mock.client_authenticator = Mock(ClientAuthenticator)
        server_mock.site_adapter = site_adapter_mock
        server_mock.token_generator = token_generator_mock

        factory = ResourceOwnerGrant()

        handler = factory(request_mock, server_mock)

        request_mock.post_param.assert_called_with("grant_type")
        self.assertTrue(isinstance(handler, ResourceOwnerGrantHandler))

    def test_call_no_resource_request(self):
        request_mock = Mock(Request)
        request_mock.post_param.return_value = "other"

        server_mock = Mock(Provider)

        factory = ResourceOwnerGrant()

        handler = factory(request_mock, server_mock)

        request_mock.post_param.assert_called_with("grant_type")
        self.assertEqual(handler, None)

class ResourceOwnerGrantHandlerTestCase(unittest.TestCase):
    def test_process(self):
        access_token = "0aef"
        expected_response_body = {"access_token": access_token,
                                  "token_type": "Bearer"}
        scopes = ["scope"]
        token_data = {"access_token": access_token, "token_type": "Bearer"}
        user = {"id": 123}

        access_token_store_mock = Mock(AccessTokenStore)

        request_mock = Mock(Request)

        response_mock = Mock(Response)

        scope_handler_mock = Mock(Scope)
        scope_handler_mock.scopes = scopes
        scope_handler_mock.send_back = False

        site_adapter_mock = Mock(SiteAdapter)
        site_adapter_mock.authenticate.return_value = user

        token_generator_mock = Mock(spec=TokenGenerator)
        token_generator_mock.create_access_token_data.return_value = token_data

        handler = ResourceOwnerGrantHandler(
            access_token_store=access_token_store_mock,
            client_authenticator=Mock(ClientAuthenticator),
            scope_handler=scope_handler_mock,
            site_adapter=site_adapter_mock,
            token_generator=token_generator_mock)
        handler.client = Client(identifier="abc", secret="xyz")
        result = handler.process(request_mock, response_mock, {})

        site_adapter_mock.authenticate.assert_called_with(request_mock, {},
                                                          scopes)
        token_generator_mock.create_access_token_data.assert_called_with(ResourceOwnerGrant.grant_type)
        access_token, = access_token_store_mock.save_token.call_args[0]
        self.assertTrue(isinstance(access_token, AccessToken))
        self.assertEqual(access_token.grant_type,
                         ResourceOwnerGrant.grant_type)
        response_mock.add_header.assert_has_calls([call("Content-Type",
                                                        "application/json"),
                                                   call("Cache-Control",
                                                        "no-store"),
                                                   call("Pragma", "no-cache")])
        self.assertEqual(result.status_code, 200)
        self.assertEqual(json.loads(result.body), expected_response_body)
        self.assertEqual(result, response_mock)

    @patch("time.time", mock_time)
    def test_process_with_refresh_token(self):
        access_token = "0aef"
        client_id = "abcd"
        expected_response_body = {"access_token": access_token,
                                  "token_type": "Bearer",
                                  "refresh_token": "wxyz", "expires_in": 600}
        scopes = ["scope"]
        token_data = {"access_token": access_token, "token_type": "Bearer",
                      "refresh_token": "wxyz", "expires_in": 600}
        user = ({"test": "data"}, 123)

        access_token_store_mock = Mock(AccessTokenStore)

        request_mock = Mock(Request)

        response_mock = Mock(Response)

        scope_handler_mock = Mock(Scope)
        scope_handler_mock.scopes = scopes
        scope_handler_mock.send_back = False

        site_adapter_mock = Mock(SiteAdapter)
        site_adapter_mock.authenticate.return_value = user

        token_generator_mock = Mock(spec=TokenGenerator)
        token_generator_mock.create_access_token_data.return_value = token_data
        token_generator_mock.refresh_expires_in = 1200

        handler = ResourceOwnerGrantHandler(
            access_token_store=access_token_store_mock,
            client_authenticator=Mock(ClientAuthenticator),
            scope_handler=scope_handler_mock,
            site_adapter=site_adapter_mock,
            token_generator=token_generator_mock)
        handler.client = Client(identifier="abc", secret="xyz")
        result = handler.process(request_mock, response_mock, {})

        site_adapter_mock.authenticate.assert_called_with(request_mock, {},
                                                          scopes)
        token_generator_mock.create_access_token_data.assert_called_with(ResourceOwnerGrant.grant_type)
        access_token, = access_token_store_mock.save_token.call_args[0]
        self.assertTrue(isinstance(access_token, AccessToken))
        self.assertEqual(access_token.user_id, user[1])
        self.assertEqual(access_token.refresh_token, token_data["refresh_token"])
        self.assertEqual(access_token.expires_at, 1600)
        response_mock.add_header.assert_has_calls([call("Content-Type",
                                                        "application/json"),
                                                   call("Cache-Control",
                                                        "no-store"),
                                                   call("Pragma", "no-cache")])
        self.assertEqual(result.status_code, 200)
        self.assertEqual(json.loads(result.body), expected_response_body)
        self.assertEqual(result, response_mock)

    def test_process_redirect_with_scope(self):
        access_token = "0aef"
        scopes = ["scope_read", "scope_write"]
        expected_response_body = {"access_token": access_token,
                                  "token_type": "Bearer",
                                  "scope": " ".join(scopes)}
        token_data = {"access_token": access_token, "token_type": "Bearer"}

        response_mock = Mock(Response)

        site_adapter_mock = Mock(SiteAdapter)
        site_adapter_mock.authenticate.return_value = ({"test": "data"}, 123)

        scope_handler_mock = Mock(Scope)
        scope_handler_mock.scopes = scopes
        scope_handler_mock.send_back = True

        token_generator_mock = Mock(spec=TokenGenerator)
        token_generator_mock.create_access_token_data.return_value = token_data

        handler = ResourceOwnerGrantHandler(
            access_token_store=Mock(AccessTokenStore),
            client_authenticator=Mock(ClientAuthenticator),
            scope_handler=scope_handler_mock,
            site_adapter=site_adapter_mock,
            token_generator=token_generator_mock)
        handler.client = Client(identifier="abc", secret="xyz")
        result = handler.process(Mock(Request), response_mock, {})

        token_generator_mock.create_access_token_data.assert_called_with(ResourceOwnerGrant.grant_type)
        response_mock.add_header.assert_has_calls([call("Content-Type",
                                                        "application/json"),
                                                   call("Cache-Control",
                                                        "no-store"),
                                                   call("Pragma", "no-cache")])
        self.assertEqual(result.status_code, 200)
        self.assertDictEqual(expected_response_body, json.loads(result.body))
        self.assertEqual(result, response_mock)

    def test_read_validate_params(self):
        client_id = "abcd"
        client_secret = "xyz"
        password = "johnpw"
        username = "johndoe"

        client = Client(identifier="abcd", secret="xyz")

        client_auth_mock = Mock(ClientAuthenticator)
        client_auth_mock.by_identifier_secret.return_value = client

        request_mock = Mock(Request)
        request_mock.post_param.side_effect = [password, username]

        scope_handler_mock = Mock(Scope)

        handler = ResourceOwnerGrantHandler(
            access_token_store=Mock(AccessTokenStore),
            client_authenticator=client_auth_mock,
            scope_handler=scope_handler_mock,
            site_adapter=Mock(SiteAdapter),
            token_generator=Mock())
        result = handler.read_validate_params(request_mock)

        client_auth_mock.by_identifier_secret.assert_called_with(request_mock)
        scope_handler_mock.parse.assert_called_with(request=request_mock,
                                                    source="body")

        self.assertEqual(handler.client, client)
        self.assertEqual(handler.username, username)
        self.assertEqual(handler.password, password)
        self.assertTrue(result)


class ScopeTestCase(unittest.TestCase):
    def test_parse_scope_scope_present_in_query(self):
        """
        Scope.parse should return a list of requested scopes
        """
        expected_scopes = ["friends_read", "user_read"]

        request_mock = Mock(Request)
        request_mock.get_param.return_value = "friends_read user_read"

        scope = Scope(available=["user_read", "friends_write", "friends_read"])

        scope.parse(request=request_mock, source="query")

        request_mock.get_param.assert_called_with("scope")

        self.assertListEqual(expected_scopes, scope.scopes)
        self.assertFalse(scope.send_back)

    def test_parse_scope_scope_present_in_body(self):
        scope = Scope()

        request_mock = Mock(Request)
        request_mock.post_param.return_value = None

        scope.parse(request=request_mock, source="body")

        request_mock.post_param.assert_called_with("scope")

    def test_parse_scope_default_on_no_scope(self):
        """
        Scope.parse should return a list containing the default value if no scope present in request and default is set
        """
        expected_scopes = ["all"]

        request_mock = Mock(Request)
        request_mock.get_param.return_value = None

        scope = Scope(available=["user_read", "friends_write", "friends_read"],
                      default="all")

        scope.parse(request=request_mock, source="query")

        request_mock.get_param.assert_called_with("scope")

        self.assertListEqual(expected_scopes, scope.scopes)
        self.assertTrue(scope.send_back)

    def test_parse_scope_default_on_no_matching_scopes(self):
        """
        Scope.parse should return a list containing the default value if scope in request does not match and default is set
        """
        expected_scopes = ["all"]

        request_mock = Mock(Request)
        request_mock.get_param.return_value = "user_write"

        scope = Scope(available=["user_read", "friends_write", "friends_read"],
                      default="all")

        scope.parse(request=request_mock, source="query")

        request_mock.get_param.assert_called_with("scope")

        self.assertListEqual(expected_scopes, scope.scopes)
        self.assertTrue(scope.send_back)

    def test_parse_scope_no_value_on_no_scope_no_default(self):
        """
        Scope.parse should return an empty list if no scope is present in request and no default or scapes are defined
        """
        expected_scopes = []

        request_mock = Mock(Request)
        request_mock.get_param.return_value = None

        scope = Scope()

        scope.parse(request=request_mock, source="query")

        request_mock.get_param.assert_called_with("scope")

        self.assertEqual(expected_scopes, scope.scopes)
        self.assertFalse(scope.send_back)

    def test_parse_scope_exception_on_available_scopes_no_scope_given(self):
        """
        Scope.parse should throw an OAuthError if no scope is present in request but scopes are defined
        """
        request_mock = Mock(Request)
        request_mock.get_param.return_value = None

        scope = Scope(available=["user_read", "friends_write", "friends_read"])

        with self.assertRaises(OAuthInvalidError) as expected:
            scope.parse(request_mock, source="query")

        e = expected.exception

        self.assertEqual(e.error, "invalid_scope")

    def test_compare_scopes_equal(self):
        """
        Scope.compare should use the same scopes if new and old scopes do not differ
        """
        scope = Scope(available=["a", "b"])

        scope.scopes = ["a", "b"]

        result = scope.compare(["a", "b"])

        self.assertTrue(result)
        self.assertListEqual(scope.scopes, ["a", "b"])

    def test_compare_valid_scope_subset(self):
        """
        Scope.compare should set a new value for scopes attribute if the new scopes are a subset of the previously issued scopes
        """
        scope = Scope(available=["a", "b", "c"])

        scope.scopes = ["b", "c"]

        result = scope.compare(["a", "b", "c"])

        self.assertTrue(result)
        self.assertListEqual(scope.scopes, ["b", "c"])

    def test_compare_invalid_scope_requested(self):
        """
        Scope.compare should thow an error if a scope is requested that is not contained in the previous scopes.
        """
        scope = Scope(available=["a", "b", "c"])

        scope.scopes = ["b", "c"]

        with self.assertRaises(OAuthInvalidError) as expected:
            scope.compare(["a", "b"])

        e = expected.exception

        self.assertEqual(e.error, "invalid_scope")


class RefreshTokenTestCase(unittest.TestCase):
    def test_call(self):
        """
        RefreshToken should create a new instance of RefreshTokenHandler
        """
        path = "/token"
        expires_in = 600

        access_token_store_mock = Mock()
        client_auth_mock = Mock()
        scope_handler_mock = Mock()
        token_generator_mock = Mock()

        controller_mock = Mock(spec=Provider)
        controller_mock.token_path = path
        controller_mock.access_token_store = access_token_store_mock
        controller_mock.client_authenticator = client_auth_mock
        controller_mock.scope_handler = scope_handler_mock
        controller_mock.token_generator = token_generator_mock
        controller_mock.tokens_expire_in = expires_in

        request_mock = Mock(spec=Request)
        request_mock.path = path
        request_mock.post_param.return_value = "refresh_token"

        grant = RefreshToken(expires_in=0)

        grant_handler = grant(request_mock, controller_mock)

        request_mock.post_param.assert_called_with("grant_type")

        self.assertTrue(isinstance(grant_handler, RefreshTokenHandler))
        self.assertTrue(isinstance(grant_handler.scope_handler, Scope))
        self.assertEqual(access_token_store_mock,
                         grant_handler.access_token_store)
        self.assertEqual(client_auth_mock, grant_handler.client_authenticator)
        self.assertEqual(token_generator_mock, grant_handler.token_generator)

    def test_call_wrong_path(self):
        """
        RefreshToken should return 'None' if path in the request does not equal the token path
        """
        controller_mock = Mock(spec=Provider)
        controller_mock.token_path = "/token"

        request_mock = Mock(spec=Request)
        request_mock.path = "/authorize"

        grant = RefreshToken(expires_in=0)

        grant_handler = grant(request_mock, controller_mock)

        self.assertEqual(grant_handler, None)

    def test_call_other_grant_type(self):
        """
        RefreshToken should return 'None' if another grant type is requested
        """
        path = "/token"

        controller_mock = Mock(spec=Provider)
        controller_mock.token_path = path

        request_mock = Mock(spec=Request)
        request_mock.path = path
        request_mock.get_param.return_value = "authorization_code"

        grant = RefreshToken(expires_in=0)

        grant_handler = grant(request_mock, controller_mock)

        self.assertEqual(grant_handler, None)

class RefreshTokenHandlerTestCase(unittest.TestCase):
    @patch("time.time", mock_time)
    def test_process_no_reissue(self):
        client_id = "testclient"
        data = {"additional": "data"}
        expires_in = 600
        scopes = []
        token = "abcdefg"
        expected_response_body = {"access_token": token,
                                  "expires_in": expires_in,
                                  "token_type": "Bearer"}
        expected_headers = {"Content-Type": "application/json",
                            "Cache-Control": "no-store", "Pragma": "no-cache"}

        access_token_store_mock = Mock(spec=AccessTokenStore)

        response = Response()

        scope_handler_mock = Mock(spec=Scope)
        scope_handler_mock.scopes = scopes

        token_data = {"access_token": token, "expires_in":expires_in, "token_type": "Bearer", "refresh_token":"gafc"}
        token_generator_mock = Mock(spec=TokenGenerator)
        token_generator_mock.create_access_token_data.return_value = token_data
        token_generator_mock.refresh_expires_in = 1200

        handler = RefreshTokenHandler(
            access_token_store=access_token_store_mock,
            client_authenticator=Mock(spec=ClientAuthenticator),
            scope_handler=scope_handler_mock,
            token_generator=token_generator_mock)
        handler.client = Client(identifier=client_id, secret="xyz")
        handler.data = data
        handler.refresh_grant_type = 'test_grant_type'

        result = handler.process(request=Mock(spec=Request),
                                 response=response, environ={})

        access_token, = access_token_store_mock.save_token.call_args[0]
        self.assertEqual(access_token.client_id, client_id)
        self.assertEqual(access_token.grant_type, handler.refresh_grant_type)
        self.assertDictEqual(access_token.data, data)
        self.assertEqual(access_token.token, token)
        self.assertListEqual(access_token.scopes, scopes)
        self.assertEqual(access_token.expires_at, 1600)

        self.assertEqual(result, response)
        self.assertDictContainsSubset(expected_headers, result.headers)
        self.assertEqual(json.dumps(expected_response_body), result.body)

    @patch("time.time", mock_time)
    def test_process_with_reissue(self):
        client_id = "testclient"
        data = {"additional": "data"}
        expires_in = 600
        scopes = []
        token = "abcdefg"
        refresh_token = "cefg"
        expected_response_body = {"access_token": token,
                                  "expires_in": expires_in,
                                  "refresh_token": refresh_token,
                                  "token_type": "Bearer"}
        expected_headers = {"Content-Type": "application/json",
                            "Cache-Control": "no-store", "Pragma": "no-cache"}

        access_token_store_mock = Mock(spec=AccessTokenStore)

        response = Response()

        scope_handler_mock = Mock(spec=Scope)
        scope_handler_mock.scopes = scopes

        token_data = {"access_token": token, "expires_in":expires_in, "token_type": "Bearer", "refresh_token":refresh_token}
        token_generator_mock = Mock(spec=TokenGenerator)
        token_generator_mock.create_access_token_data.return_value = token_data
        token_generator_mock.refresh_expires_in = 1200

        handler = RefreshTokenHandler(access_token_store=access_token_store_mock,
                                      client_store=Mock(spec=ClientStore),
                                      scope_handler=scope_handler_mock,
                                      token_generator=token_generator_mock,
                                      reissue_refresh_tokens=True)
        handler.client_id = client_id
        handler.data = data
        handler.refresh_grant_type = 'test_grant_type'

        result = handler.process(request=Mock(spec=Request),
                                 response=response, environ={})

        access_token, = access_token_store_mock.save_token.call_args[0]
        self.assertEqual(access_token.client_id, client_id)
        self.assertEqual(access_token.grant_type, handler.refresh_grant_type)
        self.assertDictEqual(access_token.data, data)
        self.assertEqual(access_token.token, token)
        self.assertListEqual(access_token.scopes, scopes)
        self.assertEqual(access_token.expires_at, 1600)

        self.assertEqual(result, response)
        self.assertDictContainsSubset(expected_headers, result.headers)
        self.assertEqual(json.dumps(expected_response_body), result.body)


    @patch("time.time", mock_time)
    def test_read_validate_params(self):
        client_id = "client"
        client_secret = "secret"
        data = {"additional": "data"}
        original_token = "sd3f3j"
        refresh_token = "s74jf"
        scopes = []

        access_token = AccessToken(client_id=client_id, token=original_token,
                                   grant_type="test_grant_type",
                                   data=data, expires_at=1234, scopes=scopes, 
                                   refresh_expires_at=0)

        access_token_store_mock = Mock(AccessTokenStore)
        access_token_store_mock.fetch_by_refresh_token.return_value = access_token

        client = Client(identifier=client_id, secret=client_secret,
                        redirect_uris=[])

        client_auth_mock = Mock(spec=ClientAuthenticator)
        client_auth_mock.by_identifier_secret.return_value = client

        request_mock = Mock(spec=Request)
        request_mock.post_param.side_effect = [refresh_token]

        token_generator_mock = Mock(expires_in={'test_grant_type':600})
        token_generator_mock.refresh_expires_in = 0

        scope_handler_mock = Mock(spec=Scope)

<<<<<<< HEAD
        handler = RefreshTokenHandler(
            access_token_store=access_token_store_mock,
            client_authenticator=client_auth_mock,
            scope_handler=scope_handler_mock,
            token_generator=Mock())
=======
        handler = RefreshTokenHandler(access_token_store=access_token_store_mock,
                                      client_store=client_store_mock,
                                      scope_handler=scope_handler_mock,
                                      token_generator=token_generator_mock)
>>>>>>> ebcc4777

        handler.read_validate_params(request=request_mock)

        request_mock.post_param.assert_called_with("refresh_token")
        access_token_store_mock.fetch_by_refresh_token.assert_called_with(refresh_token)
        client_auth_mock.by_identifier_secret.assert_called_with(request_mock)
        scope_handler_mock.parse.assert_called_with(request_mock, "body")
        scope_handler_mock.compare.assert_called_with(scopes)

        self.assertEqual(handler.client, client)
        self.assertEqual(handler.data, data)
        self.assertEqual(handler.refresh_token, refresh_token)

<<<<<<< HEAD
    def test_read_validate_params_no_refresh_token(self):
        request_mock = Mock(spec=Request)
        request_mock.post_param.return_value = None
=======

    def test_read_validate_params_no_client_id(self):
        request_mock = Mock(spec=Request)
        request_mock.post_param.return_value = None

        handler = RefreshTokenHandler(access_token_store=Mock(),
                                      client_store=Mock(),
                                      scope_handler=Mock(),
                                      token_generator=Mock(expires_in=600))

        with self.assertRaises(OAuthInvalidError) as expected:
            handler.read_validate_params(request_mock)

        e = expected.exception

        self.assertEqual(e.error, "invalid_request")
        self.assertEqual(e.explanation, "Missing client_id in request body")

    def test_read_validate_params_no_client_secret(self):
        request_mock = Mock(spec=Request)
        request_mock.post_param.side_effect = ["abc", None]

        handler = RefreshTokenHandler(access_token_store=Mock(),
                                      client_store=Mock(),
                                      scope_handler=Mock(),
                                      token_generator=Mock(expires_in=600))

        with self.assertRaises(OAuthInvalidError) as expected:
            handler.read_validate_params(request_mock)

        e = expected.exception

        self.assertEqual(e.error, "invalid_request")
        self.assertEqual(e.explanation, "Missing client_secret in request body")

    def test_read_validate_params_no_refresh_token(self):
        request_mock = Mock(spec=Request)
        request_mock.post_param.side_effect = ["abc", "xyz", None]

        handler = RefreshTokenHandler(access_token_store=Mock(),
                                      client_store=Mock(),
                                      scope_handler=Mock(),
                                      token_generator=Mock(expires_in=600))

        with self.assertRaises(OAuthInvalidError) as expected:
            handler.read_validate_params(request_mock)

        e = expected.exception

        self.assertEqual(e.error, "invalid_request")
        self.assertEqual(e.explanation, "Missing refresh_token in request body")

    def test_read_validate_params_client_not_found(self):
        request_mock = Mock(spec=Request)
        request_mock.post_param.side_effect = ["abc", "xyz", "uuu"]

        client_store_mock = Mock(spec=ClientStore)
        client_store_mock.fetch_by_client_id.side_effect = ClientNotFoundError

        handler = RefreshTokenHandler(access_token_store=Mock(),
                                      client_store=client_store_mock,
                                      scope_handler=Mock(),
                                      token_generator=Mock(expires_in=600))

        with self.assertRaises(OAuthInvalidError) as expected:
            handler.read_validate_params(request_mock)

        e = expected.exception

        self.assertEqual(e.error, "invalid_request")
        self.assertEqual(e.explanation, "Unknown client")

    def test_read_validate_params_invalid_client_secret(self):
        client_id = "abc"
        secret_expected = "mno"
        secret_actual = "xyz"

        request_mock = Mock(spec=Request)
        request_mock.post_param.side_effect = [client_id, secret_actual, "uuu"]

        client = Client(identifier=client_id, secret=secret_expected,
                        redirect_uris=[])

        client_store_mock = Mock(spec=ClientStore)
        client_store_mock.fetch_by_client_id.return_value = client
>>>>>>> ebcc4777

        handler = RefreshTokenHandler(access_token_store=Mock(),
                                      client_authenticator=Mock(),
                                      scope_handler=Mock(),
                                      token_generator=Mock(expires_in=600))

        with self.assertRaises(OAuthInvalidError) as expected:
            handler.read_validate_params(request_mock)

        e = expected.exception

        self.assertEqual(e.error, "invalid_request")
        self.assertEqual(e.explanation,
                         "Missing refresh_token in request body")

    def test_read_validate_params_invalid_refresh_token(self):
        client_id = "abc"
        secret = "xyz"

        access_token_store_mock = Mock(spec=AccessTokenStore)
        access_token_store_mock.fetch_by_refresh_token.side_effect = AccessTokenNotFound

        request_mock = Mock(spec=Request)
        request_mock.post_param.side_effect = [client_id, secret, "uuu"]

        client = Client(identifier=client_id, secret=secret, redirect_uris=[])

        client_auth_mock = Mock(spec=ClientAuthenticator)
        client_auth_mock.by_identifier_secret.return_value = client

        handler = RefreshTokenHandler(access_token_store=access_token_store_mock,
                                      client_authenticator=client_auth_mock,
                                      scope_handler=Mock(),
                                      token_generator=Mock(expires_in=600))

        with self.assertRaises(OAuthInvalidError) as expected:
            handler.read_validate_params(request_mock)

        e = expected.exception

        self.assertEqual(e.error, "invalid_request")
        self.assertEqual(e.explanation, "Invalid refresh token")

    @patch("time.time", mock_time)
    def test_read_validate_params_expired_refresh_token(self):
        client_id = "abc"
        secret = "xyz"

        access_token_mock = Mock(spec=AccessToken)
        access_token_mock.grant_type = 'test_grant_type'
        access_token_mock.refresh_expires_at = 900

        access_token_store_mock = Mock(spec=AccessTokenStore)
        access_token_store_mock.fetch_by_refresh_token.return_value = access_token_mock

        request_mock = Mock(spec=Request)
        request_mock.post_param.side_effect = [client_id, secret, "uuu"]

        client = Client(identifier=client_id, secret=secret, redirect_uris=[])

        client_auth_mock = Mock(spec=ClientAuthenticator)
        client_auth_mock.by_identifier_secret.return_value = client

<<<<<<< HEAD
        handler = RefreshTokenHandler(
            access_token_store=access_token_store_mock,
            client_authenticator=client_auth_mock,
            scope_handler=Mock(),
            token_generator=Mock())
=======
        handler = RefreshTokenHandler(access_token_store=access_token_store_mock,
                                      client_store=client_store_mock,
                                      scope_handler=Mock(),
                                      token_generator=Mock(expires_in={'test_grant_type':600}))
>>>>>>> ebcc4777

        with self.assertRaises(OAuthInvalidError) as expected:
            handler.read_validate_params(request_mock)

        e = expected.exception

        self.assertEqual(e.error, "invalid_request")
        self.assertEqual(e.explanation, "Invalid refresh token")

class ClientCredentialsGrantTestCase(unittest.TestCase):
    def test_call(self):
        token_path = "token"

        request_mock = Mock(spec=Request)
        request_mock.path = token_path
        request_mock.post_param.return_value = "client_credentials"

        access_token_store_mock = Mock()
        client_auth_mock = Mock()
        token_generator_mock = Mock()

        scope_handler_mock = Mock(spec=Scope)

        server_mock = Mock()
        server_mock.token_path = token_path
        server_mock.access_token_store = access_token_store_mock
        server_mock.client_authenticator = client_auth_mock
        server_mock.scope_handler = scope_handler_mock
        server_mock.token_generator = token_generator_mock

        grant = ClientCredentialsGrant()
        handler = grant(request_mock, server_mock)

        request_mock.post_param.assert_called_with("grant_type")
        self.assertTrue(isinstance(handler, ClientCredentialsHandler))
        self.assertEqual(handler.access_token_store, access_token_store_mock)
        self.assertEqual(handler.client_authenticator, client_auth_mock)
        self.assertTrue(isinstance(handler.scope_handler, Scope))
        self.assertEqual(handler.token_generator, token_generator_mock)

    def test_call_wrong_request_path(self):
        request_mock = Mock(spec=Request)
        request_mock.path = "authorize"

        server_mock = Mock()
        server_mock.token_path = "token"

        grant = ClientCredentialsGrant()
        handler = grant(request_mock, server_mock)

        self.assertEqual(handler, None)

    def test_call_other_grant_type(self):
        token_path = "token"

        request_mock = Mock(spec=Request)
        request_mock.path = token_path
        request_mock.post_param.return_value = "other_grant"

        server_mock = Mock()
        server_mock.token_path = token_path

        grant = ClientCredentialsGrant()
        handler = grant(request_mock, server_mock)

        self.assertEqual(handler, None)


class ClientCredentialsHandlerTestCase(unittest.TestCase):
    def test_process(self):
        client_id = "abc"
        expires_in = 0
        token = "abcd"

        expected_response_body = {"access_token": token,
                                  "token_type": "Bearer"}

        access_token_store_mock = Mock(spec=AccessTokenStore)

        response_mock = Mock(spec=Response)

        scope_handler_mock = Mock(spec=Scope)
        scope_handler_mock.send_back = False
        scope_handler_mock.scopes = []

        token_generator_mock = Mock(spec=TokenGenerator)
        token_generator_mock.generate.return_value = token
        token_generator_mock.expires_in = {ClientCredentialsGrant.grant_type:expires_in}
        handler = ClientCredentialsHandler(
            access_token_store=access_token_store_mock,
            client_authenticator=Mock(),
            scope_handler=scope_handler_mock,
            token_generator=token_generator_mock)
        handler.client = Client(identifier=client_id, secret="xyz")
        result_response = handler.process(request=Mock(),
                                          response=response_mock, environ={})

        self.assertDictEqual(json.loads(result_response.body),
                             expected_response_body)

    @patch("time.time", mock_time)
    def test_process_with_refresh_token(self):
        client_id = "abc"
        expires_in = 600
        token = "abcd"
        scopes = ["foo", "bar"]

        expected_response_body = {"access_token": token,
                                  "expires_in": expires_in,
                                  "token_type": "Bearer",
                                  "scope": " ".join(scopes)}

        access_token_store_mock = Mock(spec=AccessTokenStore)

        response_mock = Mock(spec=Response)

        scope_handler_mock = Mock(spec=Scope)
        scope_handler_mock.send_back = True
        scope_handler_mock.scopes = scopes

        token_generator_mock = Mock(spec=TokenGenerator)
        token_generator_mock.generate.return_value = token
        token_generator_mock.expires_in = {ClientCredentialsGrant.grant_type:expires_in}

        handler = ClientCredentialsHandler(
            access_token_store=access_token_store_mock,
            client_authenticator=Mock(),
            scope_handler=scope_handler_mock,
            token_generator=token_generator_mock)
        handler.client = Client(identifier=client_id, secret="xyz")
        result_response = handler.process(request=Mock(),
                                          response=response_mock, environ={})

        access_token, = access_token_store_mock.save_token.call_args[0]
        self.assertTrue(isinstance(access_token, AccessToken))
        self.assertEqual(access_token.client_id, client_id)
        self.assertEqual(access_token.grant_type, "client_credentials")
        self.assertEqual(access_token.token, token)
        self.assertEqual(access_token.data, {})
        self.assertEqual(access_token.expires_at, expires_in + 1000)
        self.assertEqual(access_token.refresh_token, None)
        self.assertEqual(access_token.scopes, scopes)

        response_mock.add_header.assert_has_calls([call("Content-Type",
                                                        "application/json"),
                                                   call("Cache-Control",
                                                        "no-store"),
                                                   call("Pragma", "no-cache")])
        self.assertDictEqual(json.loads(result_response.body),
                             expected_response_body)

    def test_read_validate_params(self):
        client_id = "abc"
        client_secret = "xyz"

        client_auth_mock = Mock(spec=ClientAuthenticator)
        client_auth_mock.by_identifier_secret.return_value = Client(
            identifier=client_id,
            secret=client_secret,
            redirect_uris=[])

        scope_handler_mock = Mock(spec=Scope)

        request_mock = Mock(spec=Request)

        handler = ClientCredentialsHandler(
            access_token_store=Mock(),
            client_authenticator=client_auth_mock,
            scope_handler=scope_handler_mock,
            token_generator=Mock())
        handler.read_validate_params(request_mock)

        client_auth_mock.by_identifier_secret.assert_called_with(request_mock)
        scope_handler_mock.parse.assert_called_with(request=request_mock,
                                                    source="body")

if __name__ == "__main__":
    unittest.main()<|MERGE_RESOLUTION|>--- conflicted
+++ resolved
@@ -1548,7 +1548,7 @@
 
         access_token = AccessToken(client_id=client_id, token=original_token,
                                    grant_type="test_grant_type",
-                                   data=data, expires_at=1234, scopes=scopes, 
+                                   data=data, expires_at=1234, scopes=scopes,
                                    refresh_expires_at=0)
 
         access_token_store_mock = Mock(AccessTokenStore)
@@ -1568,18 +1568,11 @@
 
         scope_handler_mock = Mock(spec=Scope)
 
-<<<<<<< HEAD
         handler = RefreshTokenHandler(
             access_token_store=access_token_store_mock,
             client_authenticator=client_auth_mock,
             scope_handler=scope_handler_mock,
-            token_generator=Mock())
-=======
-        handler = RefreshTokenHandler(access_token_store=access_token_store_mock,
-                                      client_store=client_store_mock,
-                                      scope_handler=scope_handler_mock,
-                                      token_generator=token_generator_mock)
->>>>>>> ebcc4777
+            token_generator=token_generator_mock)
 
         handler.read_validate_params(request=request_mock)
 
@@ -1593,97 +1586,9 @@
         self.assertEqual(handler.data, data)
         self.assertEqual(handler.refresh_token, refresh_token)
 
-<<<<<<< HEAD
     def test_read_validate_params_no_refresh_token(self):
         request_mock = Mock(spec=Request)
         request_mock.post_param.return_value = None
-=======
-
-    def test_read_validate_params_no_client_id(self):
-        request_mock = Mock(spec=Request)
-        request_mock.post_param.return_value = None
-
-        handler = RefreshTokenHandler(access_token_store=Mock(),
-                                      client_store=Mock(),
-                                      scope_handler=Mock(),
-                                      token_generator=Mock(expires_in=600))
-
-        with self.assertRaises(OAuthInvalidError) as expected:
-            handler.read_validate_params(request_mock)
-
-        e = expected.exception
-
-        self.assertEqual(e.error, "invalid_request")
-        self.assertEqual(e.explanation, "Missing client_id in request body")
-
-    def test_read_validate_params_no_client_secret(self):
-        request_mock = Mock(spec=Request)
-        request_mock.post_param.side_effect = ["abc", None]
-
-        handler = RefreshTokenHandler(access_token_store=Mock(),
-                                      client_store=Mock(),
-                                      scope_handler=Mock(),
-                                      token_generator=Mock(expires_in=600))
-
-        with self.assertRaises(OAuthInvalidError) as expected:
-            handler.read_validate_params(request_mock)
-
-        e = expected.exception
-
-        self.assertEqual(e.error, "invalid_request")
-        self.assertEqual(e.explanation, "Missing client_secret in request body")
-
-    def test_read_validate_params_no_refresh_token(self):
-        request_mock = Mock(spec=Request)
-        request_mock.post_param.side_effect = ["abc", "xyz", None]
-
-        handler = RefreshTokenHandler(access_token_store=Mock(),
-                                      client_store=Mock(),
-                                      scope_handler=Mock(),
-                                      token_generator=Mock(expires_in=600))
-
-        with self.assertRaises(OAuthInvalidError) as expected:
-            handler.read_validate_params(request_mock)
-
-        e = expected.exception
-
-        self.assertEqual(e.error, "invalid_request")
-        self.assertEqual(e.explanation, "Missing refresh_token in request body")
-
-    def test_read_validate_params_client_not_found(self):
-        request_mock = Mock(spec=Request)
-        request_mock.post_param.side_effect = ["abc", "xyz", "uuu"]
-
-        client_store_mock = Mock(spec=ClientStore)
-        client_store_mock.fetch_by_client_id.side_effect = ClientNotFoundError
-
-        handler = RefreshTokenHandler(access_token_store=Mock(),
-                                      client_store=client_store_mock,
-                                      scope_handler=Mock(),
-                                      token_generator=Mock(expires_in=600))
-
-        with self.assertRaises(OAuthInvalidError) as expected:
-            handler.read_validate_params(request_mock)
-
-        e = expected.exception
-
-        self.assertEqual(e.error, "invalid_request")
-        self.assertEqual(e.explanation, "Unknown client")
-
-    def test_read_validate_params_invalid_client_secret(self):
-        client_id = "abc"
-        secret_expected = "mno"
-        secret_actual = "xyz"
-
-        request_mock = Mock(spec=Request)
-        request_mock.post_param.side_effect = [client_id, secret_actual, "uuu"]
-
-        client = Client(identifier=client_id, secret=secret_expected,
-                        redirect_uris=[])
-
-        client_store_mock = Mock(spec=ClientStore)
-        client_store_mock.fetch_by_client_id.return_value = client
->>>>>>> ebcc4777
 
         handler = RefreshTokenHandler(access_token_store=Mock(),
                                       client_authenticator=Mock(),
@@ -1747,18 +1652,11 @@
         client_auth_mock = Mock(spec=ClientAuthenticator)
         client_auth_mock.by_identifier_secret.return_value = client
 
-<<<<<<< HEAD
         handler = RefreshTokenHandler(
             access_token_store=access_token_store_mock,
             client_authenticator=client_auth_mock,
             scope_handler=Mock(),
-            token_generator=Mock())
-=======
-        handler = RefreshTokenHandler(access_token_store=access_token_store_mock,
-                                      client_store=client_store_mock,
-                                      scope_handler=Mock(),
-                                      token_generator=Mock(expires_in={'test_grant_type':600}))
->>>>>>> ebcc4777
+            token_generator=Mock(expires_in={'test_grant_type':600}))
 
         with self.assertRaises(OAuthInvalidError) as expected:
             handler.read_validate_params(request_mock)
@@ -1767,6 +1665,7 @@
 
         self.assertEqual(e.error, "invalid_request")
         self.assertEqual(e.explanation, "Invalid refresh token")
+
 
 class ClientCredentialsGrantTestCase(unittest.TestCase):
     def test_call(self):
