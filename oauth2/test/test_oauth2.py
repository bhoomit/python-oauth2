--- conflicted
+++ resolved
@@ -5,27 +5,22 @@
 from oauth2 import Provider
 from oauth2.store import ClientStore
 from oauth2.web import Response, Request, SiteAdapter
-<<<<<<< HEAD
-from oauth2.grant import RefreshToken, GrantHandler
-=======
-from oauth2.grant import RefreshToken, AuthorizationCodeGrant, ResourceOwnerGrant
->>>>>>> ebcc4777
+from oauth2.grant import RefreshToken, AuthorizationCodeGrant, GrantHandler, \
+    ResourceOwnerGrant
 
 
 class ProviderTestCase(unittest.TestCase):
     def setUp(self):
         self.client_store_mock = Mock(spec=ClientStore)
         self.token_generator_mock = Mock()
-<<<<<<< HEAD
+
         self.response_mock = Mock(spec=Response)
         self.response_mock.body = ""
         response_class_mock = Mock(return_value=self.response_mock)
 
-=======
         self.token_generator_mock.expires_in = {}
         self.token_generator_mock.refresh_expires_in = 0
-        
->>>>>>> ebcc4777
+
         self.auth_server = Provider(access_token_store=Mock(),
                                     auth_code_store=Mock(),
                                     client_store=self.client_store_mock,
@@ -37,21 +32,14 @@
         """
         Provider.add_grant() should set the expiration time on the instance of TokenGenerator
         """
-<<<<<<< HEAD
-        self.auth_server.add_grant(RefreshToken(expires_in=600))
-
-        self.assertEqual(self.token_generator_mock.expires_in, 600)
-
-=======
         self.auth_server.add_grant(AuthorizationCodeGrant(expires_in=400))
         self.auth_server.add_grant(ResourceOwnerGrant(expires_in=500))
         self.auth_server.add_grant(RefreshToken(expires_in=1200))
-        
+
         self.assertEqual(self.token_generator_mock.expires_in[AuthorizationCodeGrant.grant_type], 400)
         self.assertEqual(self.token_generator_mock.expires_in[ResourceOwnerGrant.grant_type], 500)
         self.assertEqual(self.token_generator_mock.refresh_expires_in, 1200)
-    
->>>>>>> ebcc4777
+
     def test_dispatch(self):
         environ = {"session": "data"}
         process_result = "response"
